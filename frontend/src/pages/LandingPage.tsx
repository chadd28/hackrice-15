import React from 'react';
import { motion } from 'framer-motion';
import { Mic, Brain, Users, Play } from 'lucide-react';
import DarkGlowButton from '../components/DarkGlowButton';

interface FeatureCardProps {
  icon: React.ReactNode;
  title: string;
  description: string;
  delay: number;
}

interface WorkflowStepProps {
  number: string;
  title: string;
  description: string;
  delay: number;
}

function LandingPage(): React.ReactElement {
  return (
    <div className="min-h-screen bg-gradient-to-b from-slate-950 to-slate-900 font-sans text-white">
      {/* Header */}
      <header className="container mx-auto px-6 py-6">
        <motion.div 
          className="flex justify-between items-center"
          initial={{ opacity: 0, y: -20 }}
          animate={{ opacity: 1, y: 0 }}
          transition={{ duration: 0.5 }}
        >
          <div className="flex items-center gap-3">
            <motion.div 
              className="w-10 h-10 bg-gradient-to-r from-blue-500 via-purple-500 to-indigo-500 rounded-lg flex items-center justify-center"
              whileHover={{ scale: 1.1 }}
              whileTap={{ scale: 0.9 }}
            >
              <Brain className="w-6 h-6 text-white" />
            </motion.div>
            <h1 className="text-2xl font-bold bg-clip-text text-transparent bg-gradient-to-r from-blue-400 to-purple-400">
              Pitch AI Interviewer
            </h1>
          </div>
<<<<<<< HEAD
          <div className="hidden md:flex gap-8">
            <NavLink>Features</NavLink>
            <NavLink>Docs</NavLink>
            <NavLink>GitHub</NavLink>
            <NavLink href="/test-tts">Test TTS</NavLink>
            <NavLink href="/speech-to-text">Speech to Text</NavLink>
=======
          <div className="hidden md:flex gap-6 items-center">
            <a href="#features" className="text-slate-300 hover:text-white font-medium transition-colors">Features</a>
            <a href="#how-it-works" className="text-slate-300 hover:text-white font-medium transition-colors">How it Works</a>
            <a href="/test-tts" className="text-slate-300 hover:text-white font-medium transition-colors">Test TTS</a>
          </div>
          <div className="flex gap-3 items-center">
            <a 
              href="/login" 
              className="px-4 py-2 text-slate-300 hover:text-white font-medium transition-all duration-200 hover:bg-slate-800/50 rounded-lg"
            >
              Login
            </a>
            <a 
              href="/register"
              className="px-4 py-2 bg-gradient-to-r from-blue-600 to-purple-600 hover:from-blue-500 hover:to-purple-500 text-white font-medium rounded-lg transition-all duration-200 shadow-lg hover:shadow-blue-500/25"
            >
              Sign Up
            </a>
>>>>>>> 5b1e0464
          </div>
        </motion.div>
      </header>

      {/* Hero Section */}
      <section className="container mx-auto px-6 py-16 md:py-24">
        <div className="text-center max-w-4xl mx-auto">
          <motion.div
            initial={{ opacity: 0, y: 30 }}
            animate={{ opacity: 1, y: 0 }}
            transition={{ duration: 0.7 }}
          >
            <h2 className="text-5xl md:text-6xl font-bold leading-tight mb-6 bg-clip-text text-transparent bg-gradient-to-r from-blue-300 via-purple-300 to-indigo-300">
              Master Your Interview Skills with AI
            </h2>
            <p className="text-xl text-slate-300 mb-8 max-w-3xl mx-auto">
              Practice behavioral interviews with our AI-powered platform. Get instant feedback, 
              improve your responses, and land your dream job with confidence.
            </p>
            <div className="flex justify-center">
              <DarkGlowButton 
                to="/register" 
                text="Start Behavioral Practice" 
                icon={<Mic className="w-5 h-5" />}
                width="280px"
              />
            </div>
          </motion.div>
        </div>
      </section>

      {/* Features Section */}
      <section id="features" className="container mx-auto px-6 py-16 md:py-24">
        <motion.div 
          className="text-center mb-16"
          initial={{ opacity: 0, y: 30 }}
          whileInView={{ opacity: 1, y: 0 }}
          viewport={{ once: true }}
          transition={{ duration: 0.6 }}
        >
          <h2 className="text-4xl md:text-5xl font-bold mb-4 bg-clip-text text-transparent bg-gradient-to-r from-blue-300 to-purple-300">
            Comprehensive Behavioral Interview Training
          </h2>
          <p className="text-lg text-slate-300 max-w-2xl mx-auto">
            Our AI-powered platform provides realistic behavioral interview simulations with professional feedback.
          </p>
        </motion.div>

        <div className="grid md:grid-cols-2 lg:grid-cols-3 gap-8 max-w-5xl mx-auto">
          <FeatureCard 
            icon={<Mic className="w-6 h-6" />}
            title="Voice Practice"
            description="Practice behavioral questions with AI-generated scenarios. Record your responses and get detailed feedback on communication and clarity."
            delay={0.1}
          />
          <FeatureCard 
            icon={<Brain className="w-6 h-6" />}
            title="AI-Powered Feedback"
            description="Advanced semantic analysis compares your responses against curated ideal answers for precise, actionable feedback."
            delay={0.2}
          />
          <FeatureCard 
            icon={<Users className="w-6 h-6" />}
            title="Professional Voice"
            description="Questions are read aloud using Google Cloud's natural WaveNet voices for a realistic interview experience."
            delay={0.3}
          />
        </div>
      </section>

      {/* How It Works Section */}
      <section id="how-it-works" className="container mx-auto px-6 py-16 md:py-24">
        <motion.div 
          className="text-center mb-16"
          initial={{ opacity: 0, y: 30 }}
          whileInView={{ opacity: 1, y: 0 }}
          viewport={{ once: true }}
          transition={{ duration: 0.6 }}
        >
          <h2 className="text-4xl md:text-5xl font-bold mb-4 bg-clip-text text-transparent bg-gradient-to-r from-purple-300 to-indigo-300">
            How It Works
          </h2>
          <p className="text-lg text-slate-300 max-w-2xl mx-auto">
            Simple, effective, and AI-driven interview practice in just a few steps.
          </p>
        </motion.div>

        <div className="grid md:grid-cols-2 lg:grid-cols-4 gap-8 max-w-6xl mx-auto">
          <WorkflowStep 
            number="1"
            title="Select Practice Session"
            description="Choose from various behavioral interview scenarios and question types tailored to your industry."
            delay={0.1}
          />
          <WorkflowStep 
            number="2"
            title="Listen & Respond"
            description="AI reads behavioral questions aloud with natural voice. Record your verbal response and share your experiences."
            delay={0.2}
          />
          <WorkflowStep 
            number="3"
            title="AI Analysis"
            description="Our AI evaluates your response using semantic matching against ideal behavioral answer patterns."
            delay={0.3}
          />
          <WorkflowStep 
            number="4"
            title="Get Feedback"
            description="Receive detailed feedback on communication skills, answer structure, and specific improvement suggestions."
            delay={0.4}
          />
        </div>
      </section>

      {/* CTA Section */}
      <section className="container mx-auto px-6 py-16 md:py-24">
        <motion.div 
          className="bg-gradient-to-r from-slate-900 to-slate-800 rounded-3xl p-10 md:p-16 relative overflow-hidden border border-slate-800"
          initial={{ opacity: 0, y: 40 }}
          whileInView={{ opacity: 1, y: 0 }}
          viewport={{ once: true }}
          transition={{ duration: 0.7 }}
        >
          <div className="relative z-10 text-center max-w-3xl mx-auto">
            <h2 className="text-4xl md:text-5xl font-bold mb-6 bg-clip-text text-transparent bg-gradient-to-r from-blue-300 to-purple-300">
              Ready to Ace Your Next Interview?
            </h2>
            <p className="text-lg mb-8 text-slate-300">
              Join thousands of job seekers who have improved their behavioral interview skills with our AI-powered platform. 
              Start practicing today and land your dream job with confidence.
            </p>
            <div className="flex justify-center">
              <DarkGlowButton 
                to="/register" 
                text="Start Behavioral Practice" 
                icon={<Play className="w-5 h-5" />}
                width="280px"
              />
            </div>
          </div>
        </motion.div>
      </section>

      {/* Footer */}
      <footer className="bg-slate-950 py-12 border-t border-slate-800">
        <div className="container mx-auto px-6">
          <div className="flex flex-col md:flex-row justify-between items-center">
            <div className="flex items-center gap-3 mb-4 md:mb-0">
              <div className="w-8 h-8 bg-gradient-to-r from-blue-500 to-purple-500 rounded-lg flex items-center justify-center">
                <Brain className="w-5 h-5 text-white" />
              </div>
              <h3 className="text-xl font-bold">Pitch AI Interviewer</h3>
            </div>
            <p className="text-slate-400 text-center md:text-right">
              © {new Date().getFullYear()} Pitch AI Interviewer. Built for HackRice 15.
            </p>
          </div>
        </div>
      </footer>
    </div>
  );
}

// Component Definitions
const FeatureCard: React.FC<FeatureCardProps> = ({ icon, title, description, delay }) => (
  <motion.div 
    className="bg-slate-800 rounded-xl p-6 border border-slate-700 hover:border-blue-500/50 transition-colors h-full"
    initial={{ opacity: 0, y: 30 }}
    whileInView={{ opacity: 1, y: 0 }}
    viewport={{ once: true }}
    transition={{ duration: 0.6, delay }}
  >
    <motion.div 
      className="bg-gradient-to-br from-blue-500 to-purple-500 p-3 rounded-lg inline-block mb-4"
      whileHover={{ scale: 1.1, rotate: 5 }}
    >
      {icon}
    </motion.div>
    <h3 className="text-xl font-semibold text-white mb-3">{title}</h3>
    <p className="text-slate-300 text-sm leading-relaxed">{description}</p>
  </motion.div>
);

const WorkflowStep: React.FC<WorkflowStepProps> = ({ number, title, description, delay }) => (
  <motion.div 
    className="text-center"
    initial={{ opacity: 0, y: 30 }}
    whileInView={{ opacity: 1, y: 0 }}
    viewport={{ once: true }}
    transition={{ duration: 0.6, delay }}
  >
    <motion.div 
      className="w-16 h-16 bg-gradient-to-r from-blue-500 to-purple-500 rounded-full flex items-center justify-center text-2xl font-bold text-white mx-auto mb-4"
      whileHover={{ scale: 1.1 }}
    >
      {number}
    </motion.div>
    <h3 className="text-xl font-semibold text-white mb-3">{title}</h3>
    <p className="text-slate-300 text-sm leading-relaxed">{description}</p>
  </motion.div>
);

export default LandingPage;<|MERGE_RESOLUTION|>--- conflicted
+++ resolved
@@ -40,14 +40,6 @@
               Pitch AI Interviewer
             </h1>
           </div>
-<<<<<<< HEAD
-          <div className="hidden md:flex gap-8">
-            <NavLink>Features</NavLink>
-            <NavLink>Docs</NavLink>
-            <NavLink>GitHub</NavLink>
-            <NavLink href="/test-tts">Test TTS</NavLink>
-            <NavLink href="/speech-to-text">Speech to Text</NavLink>
-=======
           <div className="hidden md:flex gap-6 items-center">
             <a href="#features" className="text-slate-300 hover:text-white font-medium transition-colors">Features</a>
             <a href="#how-it-works" className="text-slate-300 hover:text-white font-medium transition-colors">How it Works</a>
@@ -66,7 +58,6 @@
             >
               Sign Up
             </a>
->>>>>>> 5b1e0464
           </div>
         </motion.div>
       </header>
