import React from 'react'
import { Routes, Route } from 'react-router-dom'
import LandingPage from './pages/LandingPage'
import SampleLandingPage from './pages/SampleLandingPage'
import TestTTSPage from './pages/TestTTSPage'
<<<<<<< HEAD
import SpeechToTextPage from './pages/SpeechToTextPage'
=======
import LoginPage from './pages/LoginPage'
import RegisterPage from './pages/RegisterPage'
import DashboardPage from './pages/DashboardPage'
import SingleQuestionPage from './pages/SingleQuestionPage'
>>>>>>> 5b1e0464

function App(): React.ReactElement {
  return (
    <Routes>
      <Route path="/" element={<LandingPage />} />
<<<<<<< HEAD
  <Route path="/test-tts" element={<TestTTSPage />} />
  <Route path="/speech-to-text" element={<SpeechToTextPage />} />
=======
      <Route path="/sample-landing" element={<SampleLandingPage />} />
      <Route path="/test-tts" element={<TestTTSPage />} />
      <Route path="/login" element={<LoginPage />} />
      <Route path="/register" element={<RegisterPage />} />
      <Route path="/dashboard" element={<DashboardPage />} />
      <Route path="/practice/single" element={<SingleQuestionPage />} />
>>>>>>> 5b1e0464
    </Routes>
  )
}

export default App<|MERGE_RESOLUTION|>--- conflicted
+++ resolved
@@ -3,30 +3,23 @@
 import LandingPage from './pages/LandingPage'
 import SampleLandingPage from './pages/SampleLandingPage'
 import TestTTSPage from './pages/TestTTSPage'
-<<<<<<< HEAD
-import SpeechToTextPage from './pages/SpeechToTextPage'
-=======
 import LoginPage from './pages/LoginPage'
 import RegisterPage from './pages/RegisterPage'
 import DashboardPage from './pages/DashboardPage'
 import SingleQuestionPage from './pages/SingleQuestionPage'
->>>>>>> 5b1e0464
+import SpeechToTextPage from './pages/SpeechToTextPage'
 
 function App(): React.ReactElement {
   return (
     <Routes>
       <Route path="/" element={<LandingPage />} />
-<<<<<<< HEAD
-  <Route path="/test-tts" element={<TestTTSPage />} />
-  <Route path="/speech-to-text" element={<SpeechToTextPage />} />
-=======
       <Route path="/sample-landing" element={<SampleLandingPage />} />
       <Route path="/test-tts" element={<TestTTSPage />} />
       <Route path="/login" element={<LoginPage />} />
       <Route path="/register" element={<RegisterPage />} />
       <Route path="/dashboard" element={<DashboardPage />} />
       <Route path="/practice/single" element={<SingleQuestionPage />} />
->>>>>>> 5b1e0464
+      <Route path="/speech-to-text" element={<SpeechToTextPage />} />
     </Routes>
   )
 }
